import logging
<<<<<<< HEAD
from typing import List, Dict, Any, Optional
import tiktoken
=======
from typing import List, Dict, Optional
>>>>>>> c216b289
from datetime import datetime

logger = logging.getLogger(__name__)

<<<<<<< HEAD
SYSTEM_PROMPTS = {
    "conversational": """You are a helpful and friendly conversational AI assistant. 
Your responses should be natural, engaging, and informative while maintaining a casual tone.
You aim to make the conversation flow naturally while being helpful and accurate.

When responding, consider the user's previous messages and any relevant memories about them to provide personalized assistance.""",

    "coaching": """You are a supportive and insightful AI coach. 
Your role is to help users achieve their goals through structured guidance, motivation, and accountability.
Ask clarifying questions about their goals, break down complex objectives into manageable steps,
and provide constructive feedback while maintaining a encouraging and professional demeanor.
Keep track of previously discussed goals and progress in the conversation.

Use the provided user memories and conversation history to maintain continuity in your coaching approach.""",

    "memory_integration": """You are an AI assistant with access to the user's memories and conversation history.
Use this context to provide personalized, relevant responses that build upon previous interactions.
Reference past conversations when appropriate, but don't overwhelm the user with too much historical context.
Focus on being helpful while maintaining natural conversation flow."""
}

MEMORY_PROMPTS = {
    "memory_extraction": """Based on the following conversation, extract important information about the user that should be remembered for future interactions. Focus on:
- Personal preferences and interests
- Goals and aspirations
- Important life events or circumstances
- Professional information
- Relationship details that are relevant
- Specific needs or challenges mentioned

Format your response as a JSON object with clear, concise memory entries:
{
    "memories": [
        {
            "category": "preference|goal|personal|professional|relationship|challenge",
            "content": "Clear, concise description of what to remember",
            "importance": "high|medium|low",
            "context": "Brief context about when/how this was mentioned"
        }
    ]
}

Conversation to analyze:
{conversation_text}""",

    "memory_relevance": """Given the user's current message and their stored memories, identify which memories are most relevant to provide helpful context for the response.

Current message: {current_message}

User memories:
{memories}

Respond with a JSON object containing the most relevant memories:
{
    "relevant_memories": [
        {
            "memory_id": "memory_identifier",
            "relevance_score": 0.9,
            "reason": "Why this memory is relevant"
        }
    ]
}"""
}

RAG_PROMPTS = {
    "context_integration": """You are responding to a user message with access to relevant context from their previous conversations and memories.

Current message: {current_message}

Relevant memories about the user:
{relevant_memories}

Recent conversation history (last {token_limit} tokens):
{conversation_history}

Provide a helpful, personalized response that naturally incorporates relevant context without overwhelming the user."""
=======
# Base system prompts for different modes
SYSTEM_PROMPTS = {
    "conversational": """You are LifeLine, a helpful and empathetic AI assistant that remembers important details about users.
You maintain context across conversations and build meaningful relationships by recalling personal information, preferences, and past discussions.

Your personality:
- Warm, friendly, and genuinely interested in the user's wellbeing
- Thoughtful and considerate in responses
- Able to reference past conversations naturally
- Supportive but not overly familiar unless the relationship has developed
- Professional yet personable

Guidelines:
- Use memories to personalize responses and show continuity
- Reference past conversations when relevant
- Ask follow-up questions based on previous discussions
- Be genuinely helpful while maintaining appropriate boundaries
- Adapt your communication style to match the user's preferences over time""",

    "coaching": """You are LifeLine, an AI life coach focused on helping users achieve their personal and professional goals.
You remember their goals, progress, challenges, and breakthroughs to provide continuous, personalized guidance.

Your coaching approach:
- Goal-oriented and results-focused
- Encouraging and motivational
- Practical with actionable advice
- Accountable - track progress and follow up
- Adaptive to different learning and working styles

Key responsibilities:
- Help users clarify and set SMART goals
- Break down complex objectives into manageable steps
- Track progress and celebrate achievements
- Address obstacles and setbacks constructively
- Provide accountability and gentle pressure when needed
- Remember past coaching sessions to maintain continuity

Use memories to:
- Reference previously set goals and progress
- Recall past challenges and how they were overcome
- Remember the user's preferred working styles and motivations
- Track long-term patterns and growth""",

    "therapeutic": """You are LifeLine, a supportive AI companion designed to provide emotional support and help users process their thoughts and feelings.
You remember important emotional contexts, coping strategies that work for the user, and ongoing situations.

Important: You are NOT a licensed therapist. Always encourage users to seek professional help for serious mental health concerns.

Your approach:
- Non-judgmental and accepting
- Active listening with reflective responses
- Gentle guidance toward self-discovery
- Supportive but not directive unless safety is concerned
- Mindful of emotional patterns and triggers

Use memories to:
- Remember ongoing emotional situations and their context
- Recall coping strategies that have worked for the user
- Track emotional patterns and potential triggers
- Remember support systems and resources the user has mentioned
- Maintain continuity in emotional support conversations

Always prioritize user safety and well-being.""",

    "productivity": """You are LifeLine, an AI productivity assistant that helps users optimize their work, manage time, and achieve efficiency.
You remember their work patterns, preferences, tools, and ongoing projects.

Your focus areas:
- Time management and scheduling
- Task prioritization and organization
- Workflow optimization
- Goal tracking and project management
- Work-life balance
- Tool and system recommendations

Use memories to:
- Remember the user's work schedule and preferences
- Track ongoing projects and their status
- Recall preferred productivity tools and methods
- Remember past productivity challenges and solutions
- Track patterns in work habits and energy levels
- Maintain context on professional goals and priorities""",

    "creative": """You are LifeLine, an AI creative companion that helps users explore their creativity, develop ideas, and overcome creative blocks.
You remember their creative interests, ongoing projects, and artistic journey.

Your creative support:
- Brainstorming and idea generation
- Creative problem-solving
- Constructive feedback on creative work
- Inspiration and motivation
- Technique and skill development suggestions
- Creative challenge and project ideas

Use memories to:
- Remember ongoing creative projects and their evolution
- Recall the user's creative interests and preferences
- Track creative growth and skill development
- Remember past creative challenges and breakthroughs
- Maintain context on artistic goals and aspirations
- Reference previous creative work and feedback"""
>>>>>>> c216b289
}

# Memory integration templates
MEMORY_CONTEXT_TEMPLATES = {
    "personal_context": """## What I Remember About You:
{memories}

""",

    "goal_tracking": """## Your Goals & Progress:
{memories}

""",

    "ongoing_situations": """## Ongoing Situations We've Discussed:
{memories}

""",

    "preferences_learned": """## Your Preferences & Style:
{memories}

"""
}

# Conversation history formatting
CONVERSATION_TEMPLATES = {
    "recent_context": """## Recent Conversation Context:
{conversation_history}

""",

    "continuation": """## Continuing Our Conversation:
{conversation_history}

User: {current_message}"""
}

def get_system_prompt(mode: str = "conversational") -> str:
    """Get the system prompt for the specified chat mode."""
<<<<<<< HEAD
    return SYSTEM_PROMPTS.get(mode, SYSTEM_PROMPTS["conversational"])

def get_memory_prompt(prompt_type="memory_extraction"):
    """Get memory-related prompts for various operations."""
    return MEMORY_PROMPTS.get(prompt_type, "")

def get_rag_prompt(prompt_type="context_integration"):
    """Get RAG-related prompts for context integration."""
    return RAG_PROMPTS.get(prompt_type, "")

def count_tokens(text: str, model: str = "gpt-4") -> int:
    """Count tokens in text using tiktoken."""
    try:
        encoding = tiktoken.encoding_for_model(model)
        return len(encoding.encode(text))
    except Exception as e:
        logger.warning(f"Error counting tokens: {e}. Using approximation.")
        # Fallback approximation: ~4 characters per token
        return len(text) // 4

def truncate_conversation_history(messages: List[Dict], token_limit: int = 10000, model: str = "gpt-4") -> List[Dict]:
    """
    Truncate conversation history to stay within token limit.
    Keeps the most recent messages that fit within the limit.
    """
    if not messages:
        return []

    try:
        encoding = tiktoken.encoding_for_model(model)
        truncated_messages = []
        current_tokens = 0

        # Start from the most recent message and work backwards
        for message in reversed(messages):
            message_text = f"{message.get('role', '')}: {message.get('content', '')}"
            message_tokens = len(encoding.encode(message_text))

            if current_tokens + message_tokens > token_limit:
                break

            truncated_messages.insert(0, message)
            current_tokens += message_tokens

        logger.info(f"Truncated conversation history to {len(truncated_messages)} messages ({current_tokens} tokens)")
        return truncated_messages

    except Exception as e:
        logger.error(f"Error truncating conversation history: {e}")
        # Fallback: return last 50 messages
        return messages[-50:] if len(messages) > 50 else messages

def format_memories_for_context(memories: List[Dict]) -> str:
    """Format user memories for inclusion in prompts."""
    if not memories:
        return "No previous memories available."

    formatted_memories = []
    for memory in memories:
        category = memory.get('category', 'general')
        content = memory.get('content', '')
        importance = memory.get('importance', 'medium')

        formatted_memories.append(f"[{category.upper()}] {content} (Importance: {importance})")

    return "\n".join(formatted_memories)

def format_conversation_for_context(messages: List[Dict]) -> str:
    """Format conversation messages for inclusion in prompts."""
    if not messages:
        return "No conversation history available."

    formatted_messages = []
    for message in messages:
        role = message.get('role', 'user')
        content = message.get('content', '')
        timestamp = message.get('created_at', '')

        if timestamp:
            formatted_messages.append(f"[{timestamp}] {role}: {content}")
        else:
            formatted_messages.append(f"{role}: {content}")

    return "\n".join(formatted_messages)

def build_rag_context(current_message: str, memories: List[Dict], conversation_history: List[Dict],
                     token_limit: int = 10000, model: str = "gpt-4") -> Dict[str, Any]:
    """
    Build comprehensive RAG context for LLM processing.

    Args:
        current_message: The user's current message
        memories: List of relevant user memories
        conversation_history: Recent conversation messages
        token_limit: Maximum tokens for conversation history
        model: OpenAI model name for token counting

    Returns:
        Dictionary containing formatted context for LLM
    """
    try:
        # Truncate conversation history to fit within token limit
        truncated_history = truncate_conversation_history(conversation_history, token_limit, model)

        # Format components
        formatted_memories = format_memories_for_context(memories)
        formatted_history = format_conversation_for_context(truncated_history)

        # Count tokens for logging
        memory_tokens = count_tokens(formatted_memories, model)
        history_tokens = count_tokens(formatted_history, model)

        logger.info(f"RAG context built - Memories: {memory_tokens} tokens, History: {history_tokens} tokens")

        return {
            "current_message": current_message,
            "relevant_memories": formatted_memories,
            "conversation_history": formatted_history,
            "token_limit": token_limit,
            "memory_count": len(memories),
            "message_count": len(truncated_history),
            "total_context_tokens": memory_tokens + history_tokens
        }

    except Exception as e:
        logger.error(f"Error building RAG context: {e}")
        return {
            "current_message": current_message,
            "relevant_memories": "Error loading memories",
            "conversation_history": "Error loading conversation history",
            "token_limit": token_limit,
            "memory_count": 0,
            "message_count": 0,
            "total_context_tokens": 0
        }
=======
    prompt = SYSTEM_PROMPTS.get(mode, SYSTEM_PROMPTS["conversational"])
    logger.debug(f"Retrieved system prompt for mode: {mode}")
    return prompt

def format_memory_context(memories: List[Dict], context_type: str = "personal_context") -> str:
    """
    Format memories into a context string for the prompt.

    Args:
        memories: List of memory dictionaries with content, title, etc.
        context_type: Type of memory context to format

    Returns:
        Formatted memory context string
    """
    if not memories:
        return ""

    try:
        # Group memories by type for better organization
        memory_groups = {}
        for memory in memories:
            mem_type = memory.get('memory_type', 'personal')
            if mem_type not in memory_groups:
                memory_groups[mem_type] = []
            memory_groups[mem_type].append(memory)

        # Format memories with better structure
        formatted_memories = []

        for mem_type, mem_list in memory_groups.items():
            if mem_type == 'goal':
                formatted_memories.append("### Goals & Objectives:")
            elif mem_type == 'preference':
                formatted_memories.append("### Personal Preferences:")
            elif mem_type == 'relationship':
                formatted_memories.append("### Relationships & People:")
            elif mem_type == 'experience':
                formatted_memories.append("### Important Experiences:")
            else:
                formatted_memories.append("### Personal Information:")

            for memory in mem_list:
                title = memory.get('title', '').strip()
                content = memory.get('content', '').strip()

                if title and title.lower() not in content.lower():
                    formatted_memories.append(f"- **{title}**: {content}")
                else:
                    formatted_memories.append(f"- {content}")

        memory_text = "\n".join(formatted_memories)
        template = MEMORY_CONTEXT_TEMPLATES.get(context_type, MEMORY_CONTEXT_TEMPLATES["personal_context"])

        logger.info(f"Formatted {len(memories)} memories into {context_type} context")
        return template.format(memories=memory_text)

    except Exception as e:
        logger.error(f"Error formatting memory context: {str(e)}")
        return ""

def format_conversation_history(messages: List[Dict], max_tokens: int = 10000) -> str:
    """
    Format conversation history with token limit using tiktoken.

    Args:
        messages: List of message dictionaries
        max_tokens: Maximum tokens to include

    Returns:
        Formatted conversation history string
    """
    if not messages:
        return ""

    try:
        import tiktoken

        # Use the encoding for GPT-4 (most common)
        encoding = tiktoken.encoding_for_model("gpt-4")

        formatted_messages = []
        total_tokens = 0

        # Process messages in reverse order (most recent first)
        for message in reversed(messages):
            role = message.get('role', 'user')
            content = message.get('content', '').strip()
            timestamp = message.get('created_at', '')

            if not content:
                continue

            # Format message with role and timestamp
            if timestamp:
                try:
                    # Parse timestamp and format nicely
                    if isinstance(timestamp, str):
                        dt = datetime.fromisoformat(timestamp.replace('Z', '+00:00'))
                        time_str = dt.strftime("%H:%M")
                        formatted_msg = f"[{time_str}] {role.title()}: {content}"
                    else:
                        formatted_msg = f"{role.title()}: {content}"
                except:
                    formatted_msg = f"{role.title()}: {content}"
            else:
                formatted_msg = f"{role.title()}: {content}"

            # Count tokens for this message
            msg_tokens = len(encoding.encode(formatted_msg))

            # Check if adding this message would exceed token limit
            if total_tokens + msg_tokens > max_tokens:
                logger.info(f"Reached token limit ({max_tokens}), truncating conversation history")
                break

            formatted_messages.insert(0, formatted_msg)  # Insert at beginning to maintain order
            total_tokens += msg_tokens

        history_text = "\n".join(formatted_messages)

        logger.info(f"Formatted conversation history: {len(formatted_messages)} messages, {total_tokens} tokens")
        return history_text

    except ImportError:
        logger.warning("tiktoken not available, falling back to simple truncation")
        # Fallback to simple message count limit
        recent_messages = messages[-20:] if len(messages) > 20 else messages
        formatted_messages = []

        for message in recent_messages:
            role = message.get('role', 'user')
            content = message.get('content', '').strip()
            if content:
                formatted_messages.append(f"{role.title()}: {content}")

        return "\n".join(formatted_messages)

    except Exception as e:
        logger.error(f"Error formatting conversation history: {str(e)}")
        return ""

def build_enhanced_prompt(
    mode: str = "conversational",
    memories: List[Dict] = None,
    conversation_history: List[Dict] = None,
    current_message: str = "",
    user_name: str = "",
    max_history_tokens: int = 10000
) -> str:
    """
    Build a comprehensive prompt with system instructions, memories, and conversation context.

    Args:
        mode: Chat mode (conversational, coaching, etc.)
        memories: List of relevant memories
        conversation_history: List of recent messages
        current_message: The current user message
        user_name: User's name for personalization
        max_history_tokens: Maximum tokens for conversation history

    Returns:
        Complete formatted prompt
    """
    try:
        prompt_parts = []

        # 1. System prompt
        system_prompt = get_system_prompt(mode)
        if user_name:
            system_prompt += f"\n\nYou are speaking with {user_name}."
        prompt_parts.append(system_prompt)

        # 2. Memory context
        if memories:
            memory_context = format_memory_context(memories, "personal_context")
            if memory_context:
                prompt_parts.append(memory_context)

        # 3. Conversation history
        if conversation_history:
            history_context = format_conversation_history(conversation_history, max_history_tokens)
            if history_context:
                template = CONVERSATION_TEMPLATES["recent_context"]
                prompt_parts.append(template.format(conversation_history=history_context))

        # 4. Current message
        if current_message:
            prompt_parts.append(f"User: {current_message}")

        full_prompt = "\n".join(prompt_parts)

        logger.info(f"Built enhanced prompt: mode={mode}, memories={len(memories) if memories else 0}, "
                   f"history_messages={len(conversation_history) if conversation_history else 0}, "
                   f"total_length={len(full_prompt)}")

        return full_prompt

    except Exception as e:
        logger.error(f"Error building enhanced prompt: {str(e)}")
        # Fallback to basic prompt
        basic_prompt = get_system_prompt(mode)
        if current_message:
            basic_prompt += f"\n\nUser: {current_message}"
        return basic_prompt

# Additional utility functions for prompt management
def get_available_modes() -> List[str]:
    """Get list of available chat modes."""
    return list(SYSTEM_PROMPTS.keys())

def validate_mode(mode: str) -> bool:
    """Check if a chat mode is valid."""
    return mode in SYSTEM_PROMPTS

def get_mode_description(mode: str) -> str:
    """Get a brief description of what each mode does."""
    descriptions = {
        "conversational": "General friendly conversation with memory of past interactions",
        "coaching": "Goal-oriented coaching and personal development support",
        "therapeutic": "Emotional support and processing (not professional therapy)",
        "productivity": "Work efficiency, time management, and productivity optimization",
        "creative": "Creative projects, brainstorming, and artistic development"
    }
    return descriptions.get(mode, "Unknown mode")
>>>>>>> c216b289
<|MERGE_RESOLUTION|>--- conflicted
+++ resolved
@@ -1,92 +1,9 @@
 import logging
-<<<<<<< HEAD
-from typing import List, Dict, Any, Optional
-import tiktoken
-=======
 from typing import List, Dict, Optional
->>>>>>> c216b289
 from datetime import datetime
 
 logger = logging.getLogger(__name__)
 
-<<<<<<< HEAD
-SYSTEM_PROMPTS = {
-    "conversational": """You are a helpful and friendly conversational AI assistant. 
-Your responses should be natural, engaging, and informative while maintaining a casual tone.
-You aim to make the conversation flow naturally while being helpful and accurate.
-
-When responding, consider the user's previous messages and any relevant memories about them to provide personalized assistance.""",
-
-    "coaching": """You are a supportive and insightful AI coach. 
-Your role is to help users achieve their goals through structured guidance, motivation, and accountability.
-Ask clarifying questions about their goals, break down complex objectives into manageable steps,
-and provide constructive feedback while maintaining a encouraging and professional demeanor.
-Keep track of previously discussed goals and progress in the conversation.
-
-Use the provided user memories and conversation history to maintain continuity in your coaching approach.""",
-
-    "memory_integration": """You are an AI assistant with access to the user's memories and conversation history.
-Use this context to provide personalized, relevant responses that build upon previous interactions.
-Reference past conversations when appropriate, but don't overwhelm the user with too much historical context.
-Focus on being helpful while maintaining natural conversation flow."""
-}
-
-MEMORY_PROMPTS = {
-    "memory_extraction": """Based on the following conversation, extract important information about the user that should be remembered for future interactions. Focus on:
-- Personal preferences and interests
-- Goals and aspirations
-- Important life events or circumstances
-- Professional information
-- Relationship details that are relevant
-- Specific needs or challenges mentioned
-
-Format your response as a JSON object with clear, concise memory entries:
-{
-    "memories": [
-        {
-            "category": "preference|goal|personal|professional|relationship|challenge",
-            "content": "Clear, concise description of what to remember",
-            "importance": "high|medium|low",
-            "context": "Brief context about when/how this was mentioned"
-        }
-    ]
-}
-
-Conversation to analyze:
-{conversation_text}""",
-
-    "memory_relevance": """Given the user's current message and their stored memories, identify which memories are most relevant to provide helpful context for the response.
-
-Current message: {current_message}
-
-User memories:
-{memories}
-
-Respond with a JSON object containing the most relevant memories:
-{
-    "relevant_memories": [
-        {
-            "memory_id": "memory_identifier",
-            "relevance_score": 0.9,
-            "reason": "Why this memory is relevant"
-        }
-    ]
-}"""
-}
-
-RAG_PROMPTS = {
-    "context_integration": """You are responding to a user message with access to relevant context from their previous conversations and memories.
-
-Current message: {current_message}
-
-Relevant memories about the user:
-{relevant_memories}
-
-Recent conversation history (last {token_limit} tokens):
-{conversation_history}
-
-Provide a helpful, personalized response that naturally incorporates relevant context without overwhelming the user."""
-=======
 # Base system prompts for different modes
 SYSTEM_PROMPTS = {
     "conversational": """You are LifeLine, a helpful and empathetic AI assistant that remembers important details about users.
@@ -188,7 +105,6 @@
 - Remember past creative challenges and breakthroughs
 - Maintain context on artistic goals and aspirations
 - Reference previous creative work and feedback"""
->>>>>>> c216b289
 }
 
 # Memory integration templates
@@ -229,143 +145,6 @@
 
 def get_system_prompt(mode: str = "conversational") -> str:
     """Get the system prompt for the specified chat mode."""
-<<<<<<< HEAD
-    return SYSTEM_PROMPTS.get(mode, SYSTEM_PROMPTS["conversational"])
-
-def get_memory_prompt(prompt_type="memory_extraction"):
-    """Get memory-related prompts for various operations."""
-    return MEMORY_PROMPTS.get(prompt_type, "")
-
-def get_rag_prompt(prompt_type="context_integration"):
-    """Get RAG-related prompts for context integration."""
-    return RAG_PROMPTS.get(prompt_type, "")
-
-def count_tokens(text: str, model: str = "gpt-4") -> int:
-    """Count tokens in text using tiktoken."""
-    try:
-        encoding = tiktoken.encoding_for_model(model)
-        return len(encoding.encode(text))
-    except Exception as e:
-        logger.warning(f"Error counting tokens: {e}. Using approximation.")
-        # Fallback approximation: ~4 characters per token
-        return len(text) // 4
-
-def truncate_conversation_history(messages: List[Dict], token_limit: int = 10000, model: str = "gpt-4") -> List[Dict]:
-    """
-    Truncate conversation history to stay within token limit.
-    Keeps the most recent messages that fit within the limit.
-    """
-    if not messages:
-        return []
-
-    try:
-        encoding = tiktoken.encoding_for_model(model)
-        truncated_messages = []
-        current_tokens = 0
-
-        # Start from the most recent message and work backwards
-        for message in reversed(messages):
-            message_text = f"{message.get('role', '')}: {message.get('content', '')}"
-            message_tokens = len(encoding.encode(message_text))
-
-            if current_tokens + message_tokens > token_limit:
-                break
-
-            truncated_messages.insert(0, message)
-            current_tokens += message_tokens
-
-        logger.info(f"Truncated conversation history to {len(truncated_messages)} messages ({current_tokens} tokens)")
-        return truncated_messages
-
-    except Exception as e:
-        logger.error(f"Error truncating conversation history: {e}")
-        # Fallback: return last 50 messages
-        return messages[-50:] if len(messages) > 50 else messages
-
-def format_memories_for_context(memories: List[Dict]) -> str:
-    """Format user memories for inclusion in prompts."""
-    if not memories:
-        return "No previous memories available."
-
-    formatted_memories = []
-    for memory in memories:
-        category = memory.get('category', 'general')
-        content = memory.get('content', '')
-        importance = memory.get('importance', 'medium')
-
-        formatted_memories.append(f"[{category.upper()}] {content} (Importance: {importance})")
-
-    return "\n".join(formatted_memories)
-
-def format_conversation_for_context(messages: List[Dict]) -> str:
-    """Format conversation messages for inclusion in prompts."""
-    if not messages:
-        return "No conversation history available."
-
-    formatted_messages = []
-    for message in messages:
-        role = message.get('role', 'user')
-        content = message.get('content', '')
-        timestamp = message.get('created_at', '')
-
-        if timestamp:
-            formatted_messages.append(f"[{timestamp}] {role}: {content}")
-        else:
-            formatted_messages.append(f"{role}: {content}")
-
-    return "\n".join(formatted_messages)
-
-def build_rag_context(current_message: str, memories: List[Dict], conversation_history: List[Dict],
-                     token_limit: int = 10000, model: str = "gpt-4") -> Dict[str, Any]:
-    """
-    Build comprehensive RAG context for LLM processing.
-
-    Args:
-        current_message: The user's current message
-        memories: List of relevant user memories
-        conversation_history: Recent conversation messages
-        token_limit: Maximum tokens for conversation history
-        model: OpenAI model name for token counting
-
-    Returns:
-        Dictionary containing formatted context for LLM
-    """
-    try:
-        # Truncate conversation history to fit within token limit
-        truncated_history = truncate_conversation_history(conversation_history, token_limit, model)
-
-        # Format components
-        formatted_memories = format_memories_for_context(memories)
-        formatted_history = format_conversation_for_context(truncated_history)
-
-        # Count tokens for logging
-        memory_tokens = count_tokens(formatted_memories, model)
-        history_tokens = count_tokens(formatted_history, model)
-
-        logger.info(f"RAG context built - Memories: {memory_tokens} tokens, History: {history_tokens} tokens")
-
-        return {
-            "current_message": current_message,
-            "relevant_memories": formatted_memories,
-            "conversation_history": formatted_history,
-            "token_limit": token_limit,
-            "memory_count": len(memories),
-            "message_count": len(truncated_history),
-            "total_context_tokens": memory_tokens + history_tokens
-        }
-
-    except Exception as e:
-        logger.error(f"Error building RAG context: {e}")
-        return {
-            "current_message": current_message,
-            "relevant_memories": "Error loading memories",
-            "conversation_history": "Error loading conversation history",
-            "token_limit": token_limit,
-            "memory_count": 0,
-            "message_count": 0,
-            "total_context_tokens": 0
-        }
-=======
     prompt = SYSTEM_PROMPTS.get(mode, SYSTEM_PROMPTS["conversational"])
     logger.debug(f"Retrieved system prompt for mode: {mode}")
     return prompt
@@ -590,5 +369,4 @@
         "productivity": "Work efficiency, time management, and productivity optimization",
         "creative": "Creative projects, brainstorming, and artistic development"
     }
-    return descriptions.get(mode, "Unknown mode")
->>>>>>> c216b289
+    return descriptions.get(mode, "Unknown mode")