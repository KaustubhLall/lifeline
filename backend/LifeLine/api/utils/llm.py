--- conflicted
+++ resolved
@@ -2,12 +2,9 @@
 import logging
 import os
 import traceback
-from typing import Optional, Dict, Any, List
-import io
+from typing import Optional
 
 from openai import OpenAI
-from .prompts import get_system_prompt, get_rag_prompt, count_tokens
-from .memory_utils import get_memory_manager
 
 # Configure logging with filename and line numbers
 logging.basicConfig(
@@ -48,7 +45,7 @@
     logger.info(f"[{filename}:{line_number}] Calling {func_name} with params: {kwargs}")
 
 
-def call_llm_text(prompt: str, model: str = "gpt-4o-mini", temperature: float = 0.0) -> str:
+def call_llm_text(prompt: str, model: str = "gpt-4.1-nano", temperature: float = 0.0) -> str:
     """
     Call the LLM to generate text response.
 
@@ -101,196 +98,124 @@
             raise LLMError(f"Error generating response: {e}")
 
 
-def call_llm_with_rag_context(user_id: int, current_message: str, conversation_id: Optional[int] = None,
-                             chat_mode: str = "conversational", model: str = "gpt-4o-mini") -> Dict[str, Any]:
-    """
-    Generate LLM response with RAG context integration.
-
-    Args:
-        user_id: ID of the user
-        current_message: The user's current message
-        conversation_id: Optional conversation ID for context
-        chat_mode: Chat mode for system prompt selection
-        model: OpenAI model to use
-
-    Returns:
-        Dictionary containing response and metadata
-    """
-    _log_call_info('call_llm_with_rag_context', user_id=user_id,
-                   message_length=len(current_message), conversation_id=conversation_id,
-                   chat_mode=chat_mode, model=model)
-
-    try:
-        # Get memory manager for user
-        memory_manager = get_memory_manager(user_id)
-
-        # Build RAG context
-        rag_context = memory_manager.build_conversation_context(current_message, conversation_id)
-
-        # Get system prompt
-        system_prompt = get_system_prompt(chat_mode)
-
-        # Build RAG-enhanced prompt
-        rag_prompt = get_rag_prompt("context_integration").format(**rag_context)
-
-        # Combine system and RAG prompts
-        full_prompt = f"{system_prompt}\n\n{rag_prompt}"
-
-        # Count tokens for logging
-        prompt_tokens = count_tokens(full_prompt, model)
-
-        logger.info(f"RAG-enhanced prompt prepared - Total tokens: {prompt_tokens}, "
-                   f"Memories: {rag_context['memory_count']}, Messages: {rag_context['message_count']}")
-
-        # Call LLM with enhanced prompt
-        response = call_llm_text(full_prompt, model=model, temperature=0.7)
-
-        # Return response with metadata
-        return {
-            "response": response,
-            "metadata": {
-                "memory_count": rag_context["memory_count"],
-                "message_count": rag_context["message_count"],
-                "total_context_tokens": rag_context["total_context_tokens"],
-                "prompt_tokens": prompt_tokens,
-                "chat_mode": chat_mode,
-                "model": model
-            }
-        }
-
-    except Exception as e:
-        logger.error(f"Error in RAG-enhanced LLM call: {e}")
-        logger.error(f"Full traceback: {traceback.format_exc()}")
-
-        # Fallback to simple LLM call
-        try:
-            system_prompt = get_system_prompt(chat_mode)
-            simple_prompt = f"{system_prompt}\n\nUser: {current_message}\nAssistant:"
-
-            response = call_llm_text(simple_prompt, model=model, temperature=0.7)
-
-            return {
-                "response": response,
-                "metadata": {
-                    "memory_count": 0,
-                    "message_count": 0,
-                    "total_context_tokens": 0,
-                    "prompt_tokens": count_tokens(simple_prompt, model),
-                    "chat_mode": chat_mode,
-                    "model": model,
-                    "fallback": True,
-                    "error": str(e)
-                }
-            }
-        except Exception as fallback_error:
-            logger.error(f"Fallback LLM call also failed: {fallback_error}")
-            raise LLMError(f"Both RAG and fallback LLM calls failed: {e}")
-
-
-def call_llm_transcribe(audio_file_path: str, model: str = "whisper-1") -> str:
-    """
-    Transcribe audio using OpenAI Whisper.
+def call_llm_transcribe(audio_file_path: str, model: str = "gpt-4o-mini-transcribe") -> str:
+    """
+    Transcribe audio to text.
 
     Args:
         audio_file_path: Path to the audio file
-        model: Whisper model to use
-
-    Returns:
-        Transcribed text
-
-    Raises:
-        AudioProcessingError: If transcription fails
-    """
-    _log_call_info('call_llm_transcribe', audio_file_path=audio_file_path, model=model)
-
-    try:
-        logger.info(f"Starting audio transcription - File: {audio_file_path}, Model: {model}")
+        model: The model to use for transcription (default: gpt-4o-mini-transcribe)
+
+    Returns:
+        The transcribed text
+
+    Raises:
+        AudioProcessingError: If audio processing fails
+        FileNotFoundError: If the audio file is not found
+    """
+    _log_call_info('call_llm_transcribe', model=model, file_path=audio_file_path)
+
+    try:
+        if not os.path.exists(audio_file_path):
+            logger.error(f"Audio file not found: {audio_file_path}")
+            raise FileNotFoundError(f"Audio file not found: {audio_file_path}")
+
+        file_size = os.path.getsize(audio_file_path)
+        logger.info(f"Transcribing audio file - Path: {audio_file_path}, Size: {file_size} bytes, Model: {model}")
 
         with open(audio_file_path, "rb") as audio_file:
-            response = client.audio.transcriptions.create(
+            transcript = client.audio.transcriptions.create(
                 model=model,
                 file=audio_file
             )
 
-        transcript = response.text
-        logger.info(f"Audio transcription completed - Length: {len(transcript)} chars")
-
-        return transcript
+        transcribed_text = transcript.text
+        logger.info(f"Audio transcription successful - Text length: {len(transcribed_text)} chars")
+        logger.debug(f"Transcribed text preview: {transcribed_text[:100]}...")
+
+        return transcribed_text
 
     except FileNotFoundError:
-        logger.error(f"Audio file not found: {audio_file_path}")
-        raise AudioProcessingError(f"Audio file not found: {audio_file_path}")
+        raise
     except Exception as e:
         logger.error(f"Audio transcription failed: {e}")
         logger.error(f"Full traceback: {traceback.format_exc()}")
         raise AudioProcessingError(f"Failed to transcribe audio: {e}")
 
 
-def call_llm_transcribe_memory(audio_file, model: str = "whisper-1") -> str:
-    """
-    Transcribe audio using OpenAI Whisper from memory (BytesIO object).
-
-    Args:
-        audio_file: BytesIO object containing audio data
-        model: Whisper model to use
-
-    Returns:
-        Transcribed text
-
-    Raises:
-        AudioProcessingError: If transcription fails
-    """
-    _log_call_info('call_llm_transcribe_memory', model=model,
-                   audio_size=len(audio_file.getvalue()) if hasattr(audio_file, 'getvalue') else 'unknown')
-
-    try:
-        logger.info(f"Starting audio transcription from memory - Model: {model}")
-
-        # Ensure the file pointer is at the beginning
-        if hasattr(audio_file, 'seek'):
-            audio_file.seek(0)
-
-        response = client.audio.transcriptions.create(
+def call_llm_transcribe_memory(audio_file, model: str = "gpt-4o-mini-transcribe") -> str:
+    """
+    Transcribe audio to text using in-memory file object.
+
+    Args:
+        audio_file: File-like object containing audio data
+        model: The model to use for transcription (default: gpt-4o-mini-transcribe)
+
+    Returns:
+        The transcribed text
+
+    Raises:
+        AudioProcessingError: If audio processing fails
+    """
+    _log_call_info('call_llm_transcribe_memory', model=model, file_name=getattr(audio_file, 'name', 'unknown'))
+
+    try:
+        # Get file size if possible
+        current_pos = audio_file.tell()
+        audio_file.seek(0, 2)  # Seek to end
+        file_size = audio_file.tell()
+        audio_file.seek(current_pos)  # Reset position
+
+        logger.info(f"Transcribing audio from memory - Size: {file_size} bytes, Model: {model}")
+
+        transcript = client.audio.transcriptions.create(
             model=model,
             file=audio_file
         )
 
-        transcript = response.text
-        logger.info(f"Audio transcription from memory completed - Length: {len(transcript)} chars")
-
-        return transcript
-
-    except Exception as e:
-        logger.error(f"Audio transcription from memory failed: {e}")
-        logger.error(f"Full traceback: {traceback.format_exc()}")
-        raise AudioProcessingError(f"Failed to transcribe audio from memory: {e}")
-
-
-def extract_memories_from_messages(user_id: int, conversation_id: int) -> List[Dict]:
-    """
-    Extract memories from a conversation using LLM analysis.
-
-    Args:
-        user_id: ID of the user
-        conversation_id: ID of the conversation to analyze
-
-    Returns:
-        List of extracted memories
-    """
-    _log_call_info('extract_memories_from_messages', user_id=user_id, conversation_id=conversation_id)
-
-    try:
-        memory_manager = get_memory_manager(user_id)
-        memories = memory_manager.extract_memories_from_conversation(conversation_id)
-
-        logger.info(f"Extracted {len(memories)} memories from conversation {conversation_id}")
-        return memories
-
-    except Exception as e:
-<<<<<<< HEAD
-        logger.error(f"Failed to extract memories from conversation {conversation_id}: {e}")
-        return []
-=======
+        transcribed_text = transcript.text
+        logger.info(f"Audio transcription successful - Text length: {len(transcribed_text)} chars")
+        logger.debug(f"Transcribed text preview: {transcribed_text[:100]}...")
+
+        return transcribed_text
+
+    except Exception as e:
+        logger.error(f"Audio transcription failed: {e}")
+        logger.error(f"Full traceback: {traceback.format_exc()}")
+        raise AudioProcessingError(f"Failed to transcribe audio: {e}")
+
+
+def call_llm_TTS(text: str, model: str = "tts-1", voice: str = "alloy") -> Optional[bytes]:
+    """
+    Convert text to speech.
+
+    Args:
+        text: The text to convert
+        model: The TTS model to use
+        voice: The voice to use
+
+    Returns:
+        The audio data as bytes
+
+    Raises:
+        AudioProcessingError: If TTS processing fails
+    """
+    _log_call_info('call_llm_TTS', model=model, voice=voice, text_length=len(text))
+
+    try:
+        logger.info(f"Converting text to speech - Model: {model}, Voice: {voice}, Text length: {len(text)} chars")
+
+        response = client.audio.speech.create(
+            model=model,
+            input=text,
+            voice=voice,
+            response_format="mp3"
+        )
+
+        logger.info(f"Text-to-speech conversion successful")
+        return response
+
+    except Exception as e:
         logger.error(f"Text-to-speech conversion failed: {e}")
         logger.error(f"Full traceback: {traceback.format_exc()}")
         raise AudioProcessingError(f"Failed to convert text to speech: {e}")
@@ -394,5 +319,4 @@
     except Exception as e:
         logger.error(f"Memory extraction failed: {e}")
         logger.error(f"Full traceback: {traceback.format_exc()}")
-        raise LLMError(f"Failed to extract memory: {e}")
->>>>>>> c216b289
+        raise LLMError(f"Failed to extract memory: {e}")